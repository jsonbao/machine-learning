#!/usr/bin/python

"""@model_predict

This file receives data (i.e. settings) required to query from the NoSQL
datastore, a previously stored SVM model, generated from 'model_generate.py'.
The determined SVM Model, is then used for analysis, based on the input data
provided during the current session, which generates an SVM prediction.

Note: the term 'dataset' used throughout various comments in this file,
      synonymously implies the user supplied 'file upload(s)', and XML url
      references.

"""

from brain.session.base import Base
from brain.validator.validate_settings import Validate_Settings
from brain.cache.cache_hset import Cache_Hset
from brain.cache.cache_model import Cache_Model


class Model_Predict(Base):
    """@Model_Predict

    This class provides an interface to generate an svm prediction, using the
    provided prediction feature input(s), and the stored corresponding model,
    within the NoSQL datastore.

    Note: inherit base methods from superclass 'Base'

    """

<<<<<<< HEAD
=======
    ## constructor: define class properties using the superclass 'Base'
    #               constructor, along with the constructor in this subclass.
    #
    #  @super(), implement 'Base' superclass constructor within this child class
    #      constructor.
    #
    #  @prediction_input, a list of arguments (floats) required to make an SVM
    #      prediction, against the respective svm model.
    #
    #  Note: the superclass constructor expects the same 'svm_data' argument.
>>>>>>> 94de76d6
    def __init__(self, svm_data):
        """@__init__

        This constructor is responsible for defining class variables, using the
        superclass 'Base' constructor, along with the
        constructor in this subclass.

        @super(), implement 'Base', and 'Base_Data' superclass constructor
            within this child class constructor.

        Note: the superclass constructor expects the same 'svm_data' argument.

        """

        super(Model_Predict, self).__init__(svm_data)
<<<<<<< HEAD
        self.svm_data = svm_data
        self.svm_settings = self.data['data']['settings']
        self.model_id = self.svm_settings['svm_model_id']
        self.list_error = []

    def svm_prediction(self):
        """@svm_prediction

        This method generates an svm prediction using the provided prediction
        feature input(s), and the stored corresponding model, within the NoSQL
        datastore.
    
        @prediction_input, a list of arguments (floats) required to make an SVM
            prediction, against the respective svm model.

        """

        # local variables
        prediction_input = self.svm_settings['prediction_input[]']

=======
        self.svm_data   = svm_data
        self.svm_settings = self.svm_data['data']['settings']
        self.model_id   = self.svm_settings['svm_model_id']
        self.predictors = self.svm_settings['prediction_input[]']
        self.list_error = []

    ## svm_prediction: using supplied arguments, return an svm prediction from a
    #                  determined model.
    def svm_prediction(self):
>>>>>>> 94de76d6
        # get necessary model
        title = Cache_Hset().uncache('svm_rbf_title', self.model_id)['result']
        clf = Cache_Model().uncache(
            'svm_rbf_model',
            self.model_id + '_' + title
        )

        # get encoded labels
        encoded_labels = Cache_Model().uncache('svm_rbf_labels', self.model_id)

        # perform prediction, and return the result
        numeric_label = (clf.predict([self.predictors]))
        textual_label = list(encoded_labels.inverse_transform([numeric_label]))
        return {'result': textual_label[0][0], 'error': None}<|MERGE_RESOLUTION|>--- conflicted
+++ resolved
@@ -30,19 +30,6 @@
 
     """
 
-<<<<<<< HEAD
-=======
-    ## constructor: define class properties using the superclass 'Base'
-    #               constructor, along with the constructor in this subclass.
-    #
-    #  @super(), implement 'Base' superclass constructor within this child class
-    #      constructor.
-    #
-    #  @prediction_input, a list of arguments (floats) required to make an SVM
-    #      prediction, against the respective svm model.
-    #
-    #  Note: the superclass constructor expects the same 'svm_data' argument.
->>>>>>> 94de76d6
     def __init__(self, svm_data):
         """@__init__
 
@@ -53,43 +40,30 @@
         @super(), implement 'Base', and 'Base_Data' superclass constructor
             within this child class constructor.
 
+        @prediction_input, a list of arguments (floats) required to make an SVM
+            prediction, against the respective svm model.
+
         Note: the superclass constructor expects the same 'svm_data' argument.
 
         """
 
         super(Model_Predict, self).__init__(svm_data)
-<<<<<<< HEAD
         self.svm_data = svm_data
-        self.svm_settings = self.data['data']['settings']
+        self.svm_settings = self.svm_data['data']['settings']
         self.model_id = self.svm_settings['svm_model_id']
+        self.predictors = self.svm_settings['prediction_input[]']
         self.list_error = []
 
     def svm_prediction(self):
         """@svm_prediction
-
         This method generates an svm prediction using the provided prediction
         feature input(s), and the stored corresponding model, within the NoSQL
         datastore.
     
         @prediction_input, a list of arguments (floats) required to make an SVM
             prediction, against the respective svm model.
-
         """
 
-        # local variables
-        prediction_input = self.svm_settings['prediction_input[]']
-
-=======
-        self.svm_data   = svm_data
-        self.svm_settings = self.svm_data['data']['settings']
-        self.model_id   = self.svm_settings['svm_model_id']
-        self.predictors = self.svm_settings['prediction_input[]']
-        self.list_error = []
-
-    ## svm_prediction: using supplied arguments, return an svm prediction from a
-    #                  determined model.
-    def svm_prediction(self):
->>>>>>> 94de76d6
         # get necessary model
         title = Cache_Hset().uncache('svm_rbf_title', self.model_id)['result']
         clf = Cache_Model().uncache(
