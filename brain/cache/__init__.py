"""@__init__
<<<<<<< HEAD

=======
>>>>>>> 97fc4b30
This file allows the containing directory to be considered a python package,
consisting of python module(s).
"""<|MERGE_RESOLUTION|>--- conflicted
+++ resolved
@@ -1,8 +1,6 @@
 """@__init__
-<<<<<<< HEAD
 
-=======
->>>>>>> 97fc4b30
 This file allows the containing directory to be considered a python package,
 consisting of python module(s).
+
 """