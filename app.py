--- conflicted
+++ resolved
@@ -12,68 +12,7 @@
 
 '''
 
-<<<<<<< HEAD
-import sys
-import yaml
-import logging
-from log.logger import Logger
-from logging.handlers import RotatingFileHandler
-from interface import app
-
-# path to yaml
-prefix = ''
-if len(sys.argv) >= 2:
-    if sys.argv[1] == 'test':
-        prefix = 'test/'
-hiera_path = prefix + 'hiera/settings.yaml'
-
-# define configuration
-with open(hiera_path, 'r') as stream:
-    try:
-        # local variables
-        settings = yaml.load(stream)
-
-        # local logger: used for this module
-        root = settings['general']['root']
-        LOG_PATH = root + '/' + settings['webserver']['flask_log_path']
-        HANDLER_LEVEL = settings['application']['log_level']
-
-        # flask attributes: accessible across application
-        app.config.update(
-            HOST=settings['general']['host'],
-            PORT_REDIS=settings['redis']['port'],
-            ROOT=settings['general']['root'],
-            DB_LOG_PATH=settings['database']['log_path'],
-            DB_ML=settings['database']['name'],
-            DB_USERNAME=settings['database']['username'],
-            DB_PASSWORD=settings['database']['password'],
-            LOG_LEVEL=HANDLER_LEVEL,
-            FLASK_LOG_PATH=settings['webserver']['flask_log_path'],
-            ERROR_LOG_PATH=settings['application']['error_log_path'],
-            WARNING_LOG_PATH=settings['application']['warning_log_path'],
-            INFO_LOG_PATH=settings['application']['info_log_path'],
-            DEBUG_LOG_PATH=settings['application']['debug_log_path'],
-            MODEL_TYPE=settings['application']['model_type']
-        )
-    except yaml.YAMLError as error:
-        logger = Logger('error', 'yaml')
-        logger.log(error)
-
-# log handler: requires the below logger
-formatter = logging.Formatter(
-    "[%(asctime)s] {%(pathname)s:%(lineno)d} %(levelname)s - %(message)s")
-handler = RotatingFileHandler(LOG_PATH, maxBytes=10000000, backupCount=5)
-handler.setLevel(HANDLER_LEVEL)
-handler.setFormatter(formatter)
-app.logger.addHandler(handler)
-
-# logger: complements the log handler
-log = logging.getLogger('werkzeug')
-log.setLevel(logging.DEBUG)
-log.addHandler(handler)
-=======
 from factory import create_app
->>>>>>> 130421a2
 
 # run application
 app = create_app()
