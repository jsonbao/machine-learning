# -*- mode: ruby -*-
# vi: set ft=ruby :

# All Vagrant configuration is done below. The "2" in Vagrant.configure
# configures the configuration version (we support older styles for
# backwards compatibility). Please don't change it unless you know what
# you're doing.
Vagrant.configure(2) do |config|
  # The most common configuration options are documented and commented below.
  # For a complete reference, please see the online documentation at
  # https://docs.vagrantup.com.

  ## Variables (ruby syntax)
 required_plugins  = %w(vagrant-r10k vagrant-vbguest vagrant-triggers vagrant-puppet-install)
  plugin_installed = false

  ## Install Vagrant Plugins
  required_plugins.each do |plugin|
    unless Vagrant.has_plugin? plugin
      system "vagrant plugin install #{plugin}"
      plugin_installed = true
    end
  end

  ## Restart Vagrant: if new plugin installed
  if plugin_installed == true
    exec "vagrant #{ARGV.join(' ')}"
  end

  ## ensure puppet modules directory on the host before 'vagrant up'
  config.trigger.before :up do
    run 'mkdir -p puppet/environment/development/modules'
    run 'mkdir -p puppet/environment/development/modules_contrib'
  end

  ## Every Vagrant development environment requires a box. You can search for
  #  boxes at https://atlas.hashicorp.com/search.
<<<<<<< HEAD
  config.vm.box = 'ubuntu/trusty64'

  ## Ensure puppet installed within guest
  config.puppet_install.puppet_version = '4.3.2'
=======
  config.vm.box = "ubuntu/trusty64"
  
  ## Update latest version of puppet
  config.vm.provision :shell, :path => "puppet/environment/development/scripts/puppet_updater.sh"
>>>>>>> 1ec88d63

  ## Create a forwarded port mapping which allows access to a specific port
  #  within the machine from a port on the host machine. In the example below,
  #  accessing "localhost:8080" will access port 80 on the guest machine.
  config.vm.network 'forwarded_port', guest: 5000, host: 8080
  config.vm.network 'forwarded_port', guest: 443, host: 8585

  ## Run r10k
<<<<<<< HEAD
  config.r10k.puppet_dir      = 'puppet/environment/development'
=======
  config.r10k.puppet_dir = 'puppet/environment/development'
>>>>>>> 1ec88d63
  config.r10k.puppetfile_path = 'puppet/environment/development/Puppetfile'

  ## Custom Manifest: install needed packages
  #
  #  Note: future parser allow array iteration in the puppet manifest
<<<<<<< HEAD
  config.vm.provision 'puppet' do |puppet|
    puppet.environment_path = 'puppet/environment'
    puppet.environment      = 'development'
    puppet.manifests_path   = 'puppet/environment/development/manifests'
    puppet.module_path      = ['puppet/environment/development/modules_contrib', 'puppet/environment/development/modules']
    puppet.manifest_file    = 'install_packages.pp'
  end

  ## Custom Manifest: build scikit-learn
  config.vm.provision 'puppet' do |puppet|
    puppet.environment_path = 'puppet/environment'
    puppet.environment      = 'development'
    puppet.manifests_path   = 'puppet/environment/development/manifests'
    puppet.module_path      = ['puppet/environment/development/modules_contrib', 'puppet/environment/development/modules']
    puppet.manifest_file    = 'install_sklearn.pp'
=======
  config.vm.provision "puppet" do |puppet|
    puppet.manifests_path = "puppet/environment/development/manifests"
    puppet.manifest_file  = "install_packages.pp"
    puppet.module_path    = ['puppet/environment/development/modules_contrib', 'puppet/environment/development/modules']
    puppet.options        = ["--parser", "future"]
  end

  ## Custom Manifest: build scikit-learn
  config.vm.provision "puppet" do |puppet|
    puppet.manifests_path = "puppet/environment/development/manifests"
    puppet.manifest_file  = "install_sklearn.pp"
    puppet.module_path    = ['puppet/environment/development/modules_contrib', 'puppet/environment/development/modules']
>>>>>>> 1ec88d63
  end

  ## Custom Manifest: ensure vagrant-mounted event
  #
  #  Note: future parser allow heredoc syntax in the puppet manifest (since puppet 3.5)
<<<<<<< HEAD
  config.vm.provision 'puppet' do |puppet|
    puppet.environment_path = 'puppet/environment'
    puppet.environment      = 'development'
    puppet.manifests_path   = 'puppet/environment/development/manifests'
    puppet.module_path      = ['puppet/environment/development/modules_contrib', 'puppet/environment/development/modules']
    puppet.manifest_file    = 'vagrant_mounted.pp'
=======
  config.vm.provision "puppet" do |puppet|
    puppet.manifests_path = "puppet/environment/development/manifests"
    puppet.manifest_file  = "vagrant_mounted.pp"
    puppet.module_path    = ['puppet/environment/development/modules_contrib', 'puppet/environment/development/modules']
    puppet.options        = ["--parser", "future"]
  end

  ## Custom Manifest: install, and configure SQL database
  config.vm.provision "puppet" do |puppet|
    puppet.manifests_path = "puppet/environment/development/manifests"
    puppet.manifest_file  = "setup_database.pp"
    puppet.module_path    = ['puppet/environment/development/modules_contrib', 'puppet/environment/development/modules']
  end

  ## Custom Manifest: install redis client / server
  #
  #  Note: future parser allow heredoc syntax in the puppet manifest (since puppet 3.5)
  config.vm.provision "puppet" do |puppet|
    puppet.manifests_path = "puppet/environment/development/manifests"
    puppet.manifest_file  = "configure_redis.pp"
    puppet.module_path    = ['puppet/environment/development/modules_contrib', 'puppet/environment/development/modules']
>>>>>>> 1ec88d63
  end

  ## Custom Manifest: install redis client / server
  #
  #  Note: future parser allow heredoc syntax in the puppet manifest (since puppet 3.5)
<<<<<<< HEAD
  config.vm.provision 'puppet' do |puppet|
    puppet.environment_path = 'puppet/environment'
    puppet.environment      = 'development'
    puppet.manifests_path   = 'puppet/environment/development/manifests'
    puppet.module_path      = ['puppet/environment/development/modules_contrib', 'puppet/environment/development/modules']
    puppet.manifest_file    = 'configure_redis.pp'
  end

  ## Custom Manifest: configure webserver
  config.vm.provision 'puppet' do |puppet|
    puppet.environment_path = 'puppet/environment'
    puppet.environment      = 'development'
    puppet.manifests_path   = 'puppet/environment/development/manifests'
    puppet.module_path      = ['puppet/environment/development/modules_contrib', 'puppet/environment/development/modules']
    puppet.manifest_file    = 'configure_webserver.pp'
  end

  ## Custom Manifest: configure system (i.e. system timezone)
  config.vm.provision 'puppet' do |puppet|
    puppet.environment_path = 'puppet/environment'
    puppet.environment      = 'development'
    puppet.manifests_path   = 'puppet/environment/development/manifests'
    puppet.module_path      = ['puppet/environment/development/modules_contrib', 'puppet/environment/development/modules']
    puppet.manifest_file    = 'configure_system.pp'
=======
  config.vm.provision "puppet" do |puppet|
    puppet.manifests_path = "puppet/environment/development/manifests"
    puppet.manifest_file  = "start_webserver.pp"
    puppet.module_path    = ['puppet/environment/development/modules_contrib', 'puppet/environment/development/modules']
    puppet.options        = ["--parser", "future"]
  end

  ## Custom Manifest: configure system (i.e. system timezone)
  config.vm.provision "puppet" do |puppet|
    puppet.manifests_path = "puppet/environment/development/manifests"
    puppet.manifest_file  = "configure_system.pp"
    puppet.module_path    = ['puppet/environment/development/modules_contrib', 'puppet/environment/development/modules']
>>>>>>> 1ec88d63
  end

  ## Custom Manifest: define webcompilers
  #
  #  Note: future parser allow heredoc sytnax (since puppet 3.5), and allows array
  #        iteration in the puppet manifest.
<<<<<<< HEAD
  config.vm.provision 'puppet' do |puppet|
    puppet.environment_path = 'puppet/environment'
    puppet.environment      = 'development'
    puppet.manifests_path   = 'puppet/environment/development/manifests'
    puppet.module_path      = ['puppet/environment/development/modules_contrib', 'puppet/environment/development/modules']
    puppet.manifest_file    = 'compile_asset.pp'
  end

  ## Custom Manifest: install, and configure SQL database
  config.vm.provision 'puppet' do |puppet|
    puppet.environment_path = 'puppet/environment'
    puppet.environment      = 'development'
    puppet.manifests_path   = 'puppet/environment/development/manifests'
    puppet.module_path      = ['puppet/environment/development/modules_contrib', 'puppet/environment/development/modules']
    puppet.manifest_file    = 'setup_database.pp'
  end

  ## Custom Manifest: start webserver
  #
  #  Note: future parser allow heredoc syntax in the puppet manifest (since puppet 3.5)
  config.vm.provision 'puppet' do |puppet|
    puppet.environment_path = 'puppet/environment'
    puppet.environment      = 'development'
    puppet.manifests_path   = 'puppet/environment/development/manifests'
    puppet.module_path      = ['puppet/environment/development/modules_contrib', 'puppet/environment/development/modules']
    puppet.manifest_file    = 'start_webserver.pp'
=======
  config.vm.provision "puppet" do |puppet|
    puppet.manifests_path = "puppet/environment/development/manifests"
    puppet.manifest_file  = "compile_asset.pp"
    puppet.module_path    = ['puppet/environment/development/modules_contrib', 'puppet/environment/development/modules']
    puppet.options        = ["--parser", "future"]
>>>>>>> 1ec88d63
  end

  # clean up files on the host after 'vagrant destroy'
  config.trigger.after :destroy do
    run 'rm -Rf log'
    run 'rm -Rf build'
    run 'rm -Rf interface/static/css'
    run 'rm -Rf interface/static/img'
    run 'rm -Rf interface/static/js'
    run 'rm -Rf puppet/environment/development/modules_contrib'
    run 'rm -f src/js/.gitignore'
    run 'rm -f src/js/select_session.js'
  end
  
  # Disable automatic box update checking. If you disable this, then
  # boxes will only be checked for updates when the user runs
  # `vagrant box outdated`. This is not recommended.
  # config.vm.box_check_update = false

  # Create a private network, which allows host-only access to the machine
  # using a specific IP.
  # config.vm.network "private_network", ip: "192.168.33.10"

  # Create a public network, which generally matched to bridged network.
  # Bridged networks make the machine appear as another physical device on
  # your network.
  # config.vm.network "public_network"

  # Share an additional folder to the guest VM. The first argument is
  # the path on the host to the actual folder. The second argument is
  # the path on the guest to mount the folder. And the optional third
  # argument is a set of non-required options.
  # config.vm.synced_folder "../data", "/vagrant_data"

  # Provider-specific configuration so you can fine-tune various
  # backing providers for Vagrant. These expose provider-specific options.
  # Example for VirtualBox:
  #
  # config.vm.provider "virtualbox" do |vb|
  #   # Display the VirtualBox GUI when booting the machine
  #   vb.gui = true
  #
  #   # Customize the amount of memory on the VM:
  #   vb.memory = "1024"
  # end
  #
  # View the documentation for the provider you are using for more
  # information on available options.

  # Define a Vagrant Push strategy for pushing to Atlas. Other push strategies
  # such as FTP and Heroku are also available. See the documentation at
  # https://docs.vagrantup.com/v2/push/atlas.html for more information.
  # config.push.define "atlas" do |push|
  #   push.app = "YOUR_ATLAS_USERNAME/YOUR_APPLICATION_NAME"
  # end

  # Enable provisioning with a shell script. Additional provisioners such as
  # Puppet, Chef, Ansible, Salt, and Docker are also available. Please see the
  # documentation for more information about their specific syntax and use.
  # config.vm.provision "shell", inline: <<-SHELL
  #   sudo apt-get update
  #   sudo apt-get install -y apache2
  # SHELL
end<|MERGE_RESOLUTION|>--- conflicted
+++ resolved
@@ -35,17 +35,10 @@
 
   ## Every Vagrant development environment requires a box. You can search for
   #  boxes at https://atlas.hashicorp.com/search.
-<<<<<<< HEAD
   config.vm.box = 'ubuntu/trusty64'
 
   ## Ensure puppet installed within guest
   config.puppet_install.puppet_version = '4.3.2'
-=======
-  config.vm.box = "ubuntu/trusty64"
-  
-  ## Update latest version of puppet
-  config.vm.provision :shell, :path => "puppet/environment/development/scripts/puppet_updater.sh"
->>>>>>> 1ec88d63
 
   ## Create a forwarded port mapping which allows access to a specific port
   #  within the machine from a port on the host machine. In the example below,
@@ -54,17 +47,12 @@
   config.vm.network 'forwarded_port', guest: 443, host: 8585
 
   ## Run r10k
-<<<<<<< HEAD
   config.r10k.puppet_dir      = 'puppet/environment/development'
-=======
-  config.r10k.puppet_dir = 'puppet/environment/development'
->>>>>>> 1ec88d63
   config.r10k.puppetfile_path = 'puppet/environment/development/Puppetfile'
 
   ## Custom Manifest: install needed packages
   #
   #  Note: future parser allow array iteration in the puppet manifest
-<<<<<<< HEAD
   config.vm.provision 'puppet' do |puppet|
     puppet.environment_path = 'puppet/environment'
     puppet.environment      = 'development'
@@ -80,61 +68,21 @@
     puppet.manifests_path   = 'puppet/environment/development/manifests'
     puppet.module_path      = ['puppet/environment/development/modules_contrib', 'puppet/environment/development/modules']
     puppet.manifest_file    = 'install_sklearn.pp'
-=======
-  config.vm.provision "puppet" do |puppet|
-    puppet.manifests_path = "puppet/environment/development/manifests"
-    puppet.manifest_file  = "install_packages.pp"
-    puppet.module_path    = ['puppet/environment/development/modules_contrib', 'puppet/environment/development/modules']
-    puppet.options        = ["--parser", "future"]
-  end
-
-  ## Custom Manifest: build scikit-learn
-  config.vm.provision "puppet" do |puppet|
-    puppet.manifests_path = "puppet/environment/development/manifests"
-    puppet.manifest_file  = "install_sklearn.pp"
-    puppet.module_path    = ['puppet/environment/development/modules_contrib', 'puppet/environment/development/modules']
->>>>>>> 1ec88d63
   end
 
   ## Custom Manifest: ensure vagrant-mounted event
   #
   #  Note: future parser allow heredoc syntax in the puppet manifest (since puppet 3.5)
-<<<<<<< HEAD
   config.vm.provision 'puppet' do |puppet|
     puppet.environment_path = 'puppet/environment'
     puppet.environment      = 'development'
     puppet.manifests_path   = 'puppet/environment/development/manifests'
     puppet.module_path      = ['puppet/environment/development/modules_contrib', 'puppet/environment/development/modules']
     puppet.manifest_file    = 'vagrant_mounted.pp'
-=======
-  config.vm.provision "puppet" do |puppet|
-    puppet.manifests_path = "puppet/environment/development/manifests"
-    puppet.manifest_file  = "vagrant_mounted.pp"
-    puppet.module_path    = ['puppet/environment/development/modules_contrib', 'puppet/environment/development/modules']
-    puppet.options        = ["--parser", "future"]
-  end
-
-  ## Custom Manifest: install, and configure SQL database
-  config.vm.provision "puppet" do |puppet|
-    puppet.manifests_path = "puppet/environment/development/manifests"
-    puppet.manifest_file  = "setup_database.pp"
-    puppet.module_path    = ['puppet/environment/development/modules_contrib', 'puppet/environment/development/modules']
-  end
 
   ## Custom Manifest: install redis client / server
   #
   #  Note: future parser allow heredoc syntax in the puppet manifest (since puppet 3.5)
-  config.vm.provision "puppet" do |puppet|
-    puppet.manifests_path = "puppet/environment/development/manifests"
-    puppet.manifest_file  = "configure_redis.pp"
-    puppet.module_path    = ['puppet/environment/development/modules_contrib', 'puppet/environment/development/modules']
->>>>>>> 1ec88d63
-  end
-
-  ## Custom Manifest: install redis client / server
-  #
-  #  Note: future parser allow heredoc syntax in the puppet manifest (since puppet 3.5)
-<<<<<<< HEAD
   config.vm.provision 'puppet' do |puppet|
     puppet.environment_path = 'puppet/environment'
     puppet.environment      = 'development'
@@ -159,27 +107,11 @@
     puppet.manifests_path   = 'puppet/environment/development/manifests'
     puppet.module_path      = ['puppet/environment/development/modules_contrib', 'puppet/environment/development/modules']
     puppet.manifest_file    = 'configure_system.pp'
-=======
-  config.vm.provision "puppet" do |puppet|
-    puppet.manifests_path = "puppet/environment/development/manifests"
-    puppet.manifest_file  = "start_webserver.pp"
-    puppet.module_path    = ['puppet/environment/development/modules_contrib', 'puppet/environment/development/modules']
-    puppet.options        = ["--parser", "future"]
-  end
-
-  ## Custom Manifest: configure system (i.e. system timezone)
-  config.vm.provision "puppet" do |puppet|
-    puppet.manifests_path = "puppet/environment/development/manifests"
-    puppet.manifest_file  = "configure_system.pp"
-    puppet.module_path    = ['puppet/environment/development/modules_contrib', 'puppet/environment/development/modules']
->>>>>>> 1ec88d63
-  end
 
   ## Custom Manifest: define webcompilers
   #
   #  Note: future parser allow heredoc sytnax (since puppet 3.5), and allows array
   #        iteration in the puppet manifest.
-<<<<<<< HEAD
   config.vm.provision 'puppet' do |puppet|
     puppet.environment_path = 'puppet/environment'
     puppet.environment      = 'development'
@@ -206,13 +138,6 @@
     puppet.manifests_path   = 'puppet/environment/development/manifests'
     puppet.module_path      = ['puppet/environment/development/modules_contrib', 'puppet/environment/development/modules']
     puppet.manifest_file    = 'start_webserver.pp'
-=======
-  config.vm.provision "puppet" do |puppet|
-    puppet.manifests_path = "puppet/environment/development/manifests"
-    puppet.manifest_file  = "compile_asset.pp"
-    puppet.module_path    = ['puppet/environment/development/modules_contrib', 'puppet/environment/development/modules']
-    puppet.options        = ["--parser", "future"]
->>>>>>> 1ec88d63
   end
 
   # clean up files on the host after 'vagrant destroy'
