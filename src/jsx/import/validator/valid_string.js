/**
 * valid_string.js: check if provided argument is string type.
 */
function validator(value) {
  return typeof value === 'string';
}

<<<<<<< HEAD
export function checkValidString(value) {
=======
export default function checkValidInt(value) {
>>>>>>> ccb7fc4b
  return validator(value);
}<|MERGE_RESOLUTION|>--- conflicted
+++ resolved
@@ -5,10 +5,6 @@
   return typeof value === 'string';
 }
 
-<<<<<<< HEAD
-export function checkValidString(value) {
-=======
-export default function checkValidInt(value) {
->>>>>>> ccb7fc4b
+export default function checkValidString(value) {
   return validator(value);
 }