#!/bin/bash

# @web_img: is executed from 'bash_loader', which is why the directory
#           paths seem shorter in this file (i.e. missing extra '../').


# Pre-Pathing: allow 'imagemin' command
PATH="/usr/local/bin:$PATH"


# create directory if doesn't exist
mkdir -p ../html/machine-learning/asset/img/


# track execution of script
set -x; exec > log/bash_web_img 2>&1


# watch '../src/img/' subdirectory
inotifywait ../src/img/ -m -e close_write -e move -e create |
  # Minify Images
  while file_with_path in ../src/img/*; do
    # filename (without extension)
    file="${file_with_path##*/}"
    file_extension="${file##*.}"

    # minify with 'imagemin'
<<<<<<< HEAD
    imagemin $file_with_path > ../html/machine-learning/asset/img/"$file"
=======
    if [ $file_extension = 'gif' ]; then
      cp $file_with_path ../html/machine-learning/asset/img/$file
    else
      imagemin $file_with_path > ../html/machine-learning/asset/img/$file
    fi
>>>>>>> f76e20af
  done<|MERGE_RESOLUTION|>--- conflicted
+++ resolved
@@ -25,13 +25,9 @@
     file_extension="${file##*.}"
 
     # minify with 'imagemin'
-<<<<<<< HEAD
-    imagemin $file_with_path > ../html/machine-learning/asset/img/"$file"
-=======
     if [ $file_extension = 'gif' ]; then
       cp $file_with_path ../html/machine-learning/asset/img/$file
     else
       imagemin $file_with_path > ../html/machine-learning/asset/img/$file
     fi
->>>>>>> f76e20af
   done