#!/usr/bin/env ruby

## @Puppetfile, any changes to this file, should be made correspondingly with
#      the /puppet/scripts/Puppetfile file.
<<<<<<< HEAD
=======
#
#  Note: /puppet/scripts/Puppetfile is used for the travis ci implementation.
>>>>>>> 0f575da5

## Install Module: stdlib (apt dependency)
mod 'stdlib',
  :git => "git@github.com:puppetlabs/puppetlabs-stdlib.git",
  :ref => "4.6.0"

## Install Module: apt (from master)
mod 'apt',
  :git => "git@github.com:puppetlabs/puppetlabs-apt.git"

## Install Module: nodejs
mod 'nodejs',
  :git => "git@github.com:puppet-community/puppet-nodejs.git",
  :ref => "1.1.0"

## Install Module: git
mod 'git',
  :git => "git@github.com:puppetlabs/puppetlabs-git.git",
  :ref => "0.4.0"

## Install Module: vcsrepo
mod 'vcsrepo',
  :git => "git@github.com:puppetlabs/puppetlabs-vcsrepo.git",
  :ref => "1.3.0"

## Install Module: mysql (to be used for mariadb)
mod 'mysql',
  :git => "git@github.com:puppetlabs/puppetlabs-mysql.git",
  :ref => "3.4.0"

## Install Module: sys (required for heredoc logic in 'start_webserver.pp')
mod 'sys',
  :git => "git@github.com:counsyl/puppet-sys.git",
  :ref => "0.9.18"

## Install Module: python (from master), which includes pip, devel,
#                  flask, requests, pipx (enhanced pip).
mod 'python',
  :git => "git@github.com:counsyl/puppet-python.git"

## Install Module: timezone
mod 'timezone',
  :git => "git@github.com:BashtonLtd/puppet-timezone.git",
  :ref => "v0.1.3"<|MERGE_RESOLUTION|>--- conflicted
+++ resolved
@@ -2,11 +2,8 @@
 
 ## @Puppetfile, any changes to this file, should be made correspondingly with
 #      the /puppet/scripts/Puppetfile file.
-<<<<<<< HEAD
-=======
 #
 #  Note: /puppet/scripts/Puppetfile is used for the travis ci implementation.
->>>>>>> 0f575da5
 
 ## Install Module: stdlib (apt dependency)
 mod 'stdlib',
