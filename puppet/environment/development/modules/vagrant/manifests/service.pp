--- conflicted
+++ resolved
@@ -4,24 +4,13 @@
 ###
 class vagrant::service {
     ## variables
-<<<<<<< HEAD
-    $mountpoint       = '/vagrant/'
-    $environment      = 'development'
-    $environment_path = "/vagrant/puppet/environment/${environment}"
-    $vagrant_service  = "${environment_path}/template/vagrant_mounted.erb"
-=======
     $mountpoint    = '/vagrant/'
     $template_path = 'vagrant/vagrant_mounted.erb'
->>>>>>> f564112e
 
     ## dos2unix: convert clrf (windows to linux) in case host machine is
     #            windows.
     file { '/etc/init/workaround-vagrant-bug-6074.conf':
         ensure  => file,
-<<<<<<< HEAD
-        content => dos2unix(template($vagrant_service)),
-=======
         content => dos2unix(template($template_path)),
->>>>>>> f564112e
     }
 }