### Note: the prefix 'compiler::', corresponds to a puppet convention:
###
###       https://github.com/jeff1evesque/machine-learning/issues/2349
###
class compiler::webcompilers {
    ## variables
<<<<<<< HEAD
    $environment      = 'development'
    $environment_path = "/vagrant/puppet/environment/${environment}"
    $compiler_path    = "${environment_path}/template/webcompilers.erb"
=======
    $root_dir        = '/vagrant'
    $environment     = 'development'
    $module          = 'compiler'
    $environment_dir = "${root_dir}/puppet/environment/${environment}"
    $compiler_dir    = "${environment_dir}/modules/${module}/scripts"
    $template_path   = 'compiler/webcompilers.erb'
>>>>>>> f564112e

    $compilers = [
        'browserify',
        'imagemin',
        'sass',
        'uglifyjs'
    ]

    ## define compilers
    $compilers.each |String $compiler| {
        ## dos2unix upstart: convert clrf (windows to linux) in case host
        #                    machine is windows.
        file { "/etc/init/${compiler}.conf":
            ensure  => file,
<<<<<<< HEAD
            content => dos2unix(template($compiler_path)),
=======
            content => dos2unix(template($template_path)),
>>>>>>> f564112e
        }
    }
}<|MERGE_RESOLUTION|>--- conflicted
+++ resolved
@@ -4,18 +4,12 @@
 ###
 class compiler::webcompilers {
     ## variables
-<<<<<<< HEAD
-    $environment      = 'development'
-    $environment_path = "/vagrant/puppet/environment/${environment}"
-    $compiler_path    = "${environment_path}/template/webcompilers.erb"
-=======
     $root_dir        = '/vagrant'
     $environment     = 'development'
     $module          = 'compiler'
     $environment_dir = "${root_dir}/puppet/environment/${environment}"
     $compiler_dir    = "${environment_dir}/modules/${module}/scripts"
     $template_path   = 'compiler/webcompilers.erb'
->>>>>>> f564112e
 
     $compilers = [
         'browserify',
@@ -30,11 +24,7 @@
         #                    machine is windows.
         file { "/etc/init/${compiler}.conf":
             ensure  => file,
-<<<<<<< HEAD
-            content => dos2unix(template($compiler_path)),
-=======
             content => dos2unix(template($template_path)),
->>>>>>> f564112e
         }
     }
 }