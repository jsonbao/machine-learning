--- conflicted
+++ resolved
@@ -14,18 +14,6 @@
     before => File["${compiler}-startup-script"],
   }
 
-<<<<<<< HEAD
-    ## create startup script: for webcompilers, using heredoc syntax
-    #
-    #  @("EOT"), the use double quotes on the end tag, allows variable
-    #      interpolation within the puppet heredoc.
-    file {"${compiler}-startup-script":
-        path    => "/etc/init/${compiler}.conf",
-        ensure  => 'present',
-        content => @("EOT"),
-                   #!upstart
-                   description 'start ${compiler}'
-=======
   ## create startup script: for webcompilers, using heredoc syntax
   #
   #  @("EOT"), the use double quotes on the end tag, allows variable interpolation within the puppet heredoc.
@@ -35,7 +23,6 @@
     content => @("EOT"),
       #!upstart
       description 'start ${compiler}'
->>>>>>> c20a9b7c
 
       ## start job defined in this file after system services, and processes have already loaded
       #       (to prevent conflict).
@@ -80,33 +67,6 @@
     notify  => Exec["dos2unix-upstart-${compiler}"],
   }
 
-<<<<<<< HEAD
-    ## dos2unix upstart: convert clrf (windows to linux) in case host machine
-    #                    is windows.
-    #
-    #  @notify, ensure the webserver service is started. This is similar to an
-    #      exec statement, where the 'refreshonly => true' would be implemented
-    #      on the corresponding listening end point. But, the 'service' end
-    #      point does not require the 'refreshonly' attribute.
-    exec {"dos2unix-upstart-${compiler}":
-        command => "dos2unix /etc/init/${compiler}.conf",
-        refreshonly => true,
-        notify  => Exec["dos2unix-bash-${compiler}"],
-    }
-
-    ## dos2unix bash: convert clrf (windows to linux) in case a windows host is
-    #                 used, otherwise this is a trivial step.
-    #
-    #  @notify, ensure the webserver service is started. This is similar to an
-    #      exec statement, where the 'refreshonly => true' would be implemented
-    #      on the corresponding listening end point. But, the 'service' end
-    #      point does not require the 'refreshonly' attribute.
-    exec {"dos2unix-bash-${compiler}":
-        command => "dos2unix /vagrant/puppet/scripts/${compiler}",
-        refreshonly => true,
-        notify  => Service["${compiler}"],
-    }
-=======
   ## dos2unix upstart: convert clrf (windows to linux) in case host machine is windows.
   #
   #  @notify, ensure the webserver service is started. This is similar to an exec statement, where the
@@ -128,7 +88,6 @@
     refreshonly => true,
     notify  => Service["${compiler}"],
   }
->>>>>>> c20a9b7c
 
   ## start ${compiler} service
   service {"${compiler}":
@@ -137,24 +96,6 @@
     notify  => Exec["touch-${directory_src[$index]}-files"],
   }
 
-<<<<<<< HEAD
-    ## touch source: ensure initial build compiles every source file.
-    #
-    #  @touch, changes the modification time to the current system time.
-    #
-    #  Note: the current inotifywait implementation watches close_write, move,
-    #        and create. However, the source files will already exist before
-    #        this 'inotifywait', since the '/vagrant' directory will already
-    #        have been mounted on the initial build.
-    #
-    #  Note: every 'command' implementation checks if directory is nonempty,
-    #        then touch all files in the directory, respectively.
-    exec {"touch-${directory_src[$index]}-files":
-        command => "if [ 'ls -A /vagrant/src/${directory_src[$index]}/' ]; then touch /vagrant/src/${directory_src[$index]}/*; fi",
-        refreshonly => true,
-        provider => shell,
-    }
-=======
   ## touch source: ensure initial build compiles every source file.
   #
   #  @touch, changes the modification time to the current system time.
@@ -170,5 +111,4 @@
     refreshonly => true,
     provider => shell,
   }
->>>>>>> c20a9b7c
 }