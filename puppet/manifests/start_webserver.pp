include python
include python::flask
include python::requests

## define $PATH for all execs, and packages
Exec {path => ['/usr/bin/']}

## create log directory
file {'/vagrant/log/':
    ensure => 'directory',
    before => File['server-startup-script'],
}

## detect os family: create startup script, start flask server
case $::osfamily {
<<<<<<< HEAD
  'redhat': {
  }
  'debian': {
    ## create startup script (heredoc syntax)
    file {'server-startup-script':
      path    => '/etc/init/flask.conf',
      ensure  => 'present',
      content => '/vagrant/puppet/scripts/flask_server',
      notify  => Exec['dos2unix-flask'],
=======
    'redhat': {
>>>>>>> 205367ff
    }
    'debian': {
        ## create startup script (heredoc syntax)
        file {'server-startup-script':
            path    => '/etc/init/flask.conf',
            ensure  => 'present',
            content => @(EOT),
                       #!upstart
                       description 'start flask server'

                       ## start job defined in this file after system services, and processes have already loaded
                       #       (to prevent conflict).
                       #
                       #  @vagrant-mounted, an event that executes after the shared folder is mounted
                       #  @[2345], represents all configuration states with general linux, and networking access
                       start on (vagrant-mounted and runlevel [2345])

                       ## stop upstart job
                       stop on runlevel [!2345]

                       ## restart upstart job continuously
                       respawn

                       # required for permission to write to '/vagrant/' files (pre-stop stanza)
                       setuid vagrant
                       setgid vagrant

                       ## run upstart job as a background process
                       expect fork

                       ## start upstart job
                       exec python '/vagrant/app.py'

                       ## log start-up date
                       #
                       #  @[`date`], current date script executed
                       pre-start script
                           echo "[`date`] flask server starting" >> /vagrant/log/flask_server.log 
                       end script

                       ## log shut-down date, remove process id from log before '/vagrant' is unmounted
                       #
                       #  @[`date`], current date script executed
                       pre-stop script
                            echo "[`date`] flask server stopping" >> /vagrant/log/flask_server.log
                       end script
                       | EOT
            notify  => Exec['dos2unix-flask'],
        }

        ## convert clrf (windows to linux) in case host machine is windows.
        #
        #  @notify, ensure the webserver service is started. This is similar to an exec statement, where the
        #      'refreshonly => true' would be implemented on the corresponding listening end point. But, the
        #      'service' end point does not require the 'refreshonly' attribute.
        exec {'dos2unix-flask':
            command => 'dos2unix /etc/init/flask.conf',
            refreshonly => true,
            notify => Service['flask'],
        }

        ## start webserver
        service {'flask':
            ensure => 'running',
            enable => 'true',
        }
    }
<<<<<<< HEAD

    ## start webserver
    service {'flask':
      ensure => 'running',
      enable => true,
=======
    default: {
>>>>>>> 205367ff
    }
}<|MERGE_RESOLUTION|>--- conflicted
+++ resolved
@@ -13,19 +13,7 @@
 
 ## detect os family: create startup script, start flask server
 case $::osfamily {
-<<<<<<< HEAD
-  'redhat': {
-  }
-  'debian': {
-    ## create startup script (heredoc syntax)
-    file {'server-startup-script':
-      path    => '/etc/init/flask.conf',
-      ensure  => 'present',
-      content => '/vagrant/puppet/scripts/flask_server',
-      notify  => Exec['dos2unix-flask'],
-=======
     'redhat': {
->>>>>>> 205367ff
     }
     'debian': {
         ## create startup script (heredoc syntax)
@@ -93,14 +81,6 @@
             enable => 'true',
         }
     }
-<<<<<<< HEAD
-
-    ## start webserver
-    service {'flask':
-      ensure => 'running',
-      enable => true,
-=======
     default: {
->>>>>>> 205367ff
     }
 }